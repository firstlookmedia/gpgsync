--- conflicted
+++ resolved
@@ -34,35 +34,20 @@
     def __init__(self, app, common):
         super(GPGSync, self).__init__()
         self.app = app
-<<<<<<< HEAD
-
-        self.debug = debug
-        self.log("__init__")
-=======
         self.c = common
 
         self.c.log("GPGSync", "__init__")
->>>>>>> f066dfde
 
         self.system = platform.system()
         self.unconfigured_endpoint = None
 
-<<<<<<< HEAD
-        version_file = common.get_resource_path('version')
-=======
         version_file = self.c.get_resource_path('version')
->>>>>>> f066dfde
         self.version = parse(open(version_file).read().strip())
         self.saved_update_version = self.version
 
         # Load settings
-<<<<<<< HEAD
-        self.settings = Settings(self.debug)
-        self.settings_window = SettingsWindow(self.settings)
-=======
         self.settings = Settings(self.c)
         self.settings_window = SettingsWindow(self.c, self.settings)
->>>>>>> f066dfde
 
         # Initialize gpg
         self.gpg = GnuPG(self.c, appdata_path=self.settings.get_appdata_path())
@@ -99,9 +84,6 @@
 
         # Initialize the window
         self.setWindowTitle('GPG Sync')
-<<<<<<< HEAD
-        self.setWindowIcon(common.get_icon())
-=======
         self.setWindowIcon(self.c.icon)
 
         # Logo
@@ -111,7 +93,6 @@
         # Add button
 
         # Layout
->>>>>>> f066dfde
 
         """
         # Endpoint selection GUI
@@ -560,15 +541,8 @@
             self.force_check_for_updates()
 
     def shutdown(self):
-<<<<<<< HEAD
-        self.log("shutdown")
-
-    def quit(self):
-        self.log("quit")
-=======
         self.c.log("GPGSync", "shutdown")
 
     def quit(self):
         self.c.log("GPGSync", "quit")
->>>>>>> f066dfde
         self.app.quit()