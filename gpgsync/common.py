# -*- coding: utf-8 -*-
"""
GPG Sync
Helps users have up-to-date public keys for everyone in their organization
https://github.com/firstlookmedia/gpgsync
Copyright (C) 2016 First Look Media

This program is free software: you can redistribute it and/or modify
it under the terms of the GNU General Public License as published by
the Free Software Foundation, either version 3 of the License, or
(at your option) any later version.

This program is distributed in the hope that it will be useful,
but WITHOUT ANY WARRANTY; without even the implied warranty of
MERCHANTABILITY or FITNESS FOR A PARTICULAR PURPOSE.  See the
GNU General Public License for more details.

You should have received a copy of the GNU General Public License
along with this program.  If not, see <http://www.gnu.org/licenses/>.
"""
<<<<<<< HEAD
import datetime, os, sys, re, platform, inspect
=======
import os, sys, re, platform, inspect, requests, socket
>>>>>>> 547abda7
from PyQt5 import QtCore, QtWidgets, QtGui

def alert(msg, details='', icon=QtWidgets.QMessageBox.Warning):
    d = QtWidgets.QMessageBox()
    d.setWindowTitle('GPG Sync')
    d.setText(msg)

    if details:
        d.setDetailedText(details)

    d.setIcon(icon)
    d.exec_()

def valid_fp(fp):
    return re.match(b'^[A-F\d]{40}$', clean_fp(fp))

def clean_fp(fp):
    return fp.strip().replace(b' ', b'').upper()

def fp_to_keyid(fp):
    return '0x{}'.format(clean_fp(fp)[-16:].decode()).encode()

def clean_keyserver(keyserver):
    if b'://' not in keyserver:
        return b'hkp://' + keyserver
    return keyserver

def get_resource_path(filename):
    if getattr(sys, 'gpgsync_dev', False):
        # Look for resources directory relative to python file
        prefix = os.path.join(os.path.dirname(os.path.dirname(os.path.abspath(inspect.getfile(inspect.currentframe())))), 'share')

    elif platform.system() == 'Linux':
        prefix = os.path.join(sys.prefix, 'share/gpgsync')

    elif platform.system() == 'Darwin':
        # Check if app is "frozen"
        # https://pythonhosted.org/PyInstaller/#run-time-information
        if getattr(sys, 'frozen', False):
            prefix = os.path.join(os.path.dirname(sys.executable), 'share')
        else:
            prefix = os.path.join(os.path.dirname(os.path.dirname(__file__)), 'share')

    resource_path = os.path.join(prefix, filename)
    return resource_path

def requests_get(url, proxies=None):
    # When creating an OSX app bundle, the requests module can't seem to find
    # the location of cacerts.pem. Here's a hack to let it know where it is.
    # https://stackoverflow.com/questions/17158529/fixing-ssl-certificate-error-in-exe-compiled-with-py2exe-or-pyinstaller
    if getattr(sys, 'frozen', False):
        verify = os.path.join(os.path.dirname(sys.executable), 'requests/cacert.pem')
        return requests.get(url, proxies=proxies, verify=verify)
    else:
        return requests.get(url, proxies=proxies)

icon = None
def get_icon():
    global icon
    if not icon:
        icon = QtGui.QIcon(get_resource_path('gpgsync.png'))
    return icon

syncing_icon = None
def get_syncing_icon():
    global syncing_icon
    if not syncing_icon:
        syncing_icon = QtGui.QIcon(get_resource_path('syncing.png'))
    return syncing_icon

error_icon = None
def get_error_icon():
    global error_icon
    if not error_icon:
        error_icon = QtGui.QIcon(get_resource_path('error.png'))
    return error_icon

<<<<<<< HEAD
def serialize_settings(o):
    if isinstance(o, bytes):
        return o.decode()
    if isinstance(o, datetime.datetime):
        return o.isoformat()
=======
def internet_available():
    try:
        host = socket.gethostbyname("www.example.com")
        s = socket.create_connection((host, 80), 2)
        return True
    except:
        pass

    return False
>>>>>>> 547abda7
<|MERGE_RESOLUTION|>--- conflicted
+++ resolved
@@ -18,11 +18,7 @@
 You should have received a copy of the GNU General Public License
 along with this program.  If not, see <http://www.gnu.org/licenses/>.
 """
-<<<<<<< HEAD
-import datetime, os, sys, re, platform, inspect
-=======
-import os, sys, re, platform, inspect, requests, socket
->>>>>>> 547abda7
+import datetime, os, sys, re, platform, inspect, requests, socket
 from PyQt5 import QtCore, QtWidgets, QtGui
 
 def alert(msg, details='', icon=QtWidgets.QMessageBox.Warning):
@@ -100,13 +96,12 @@
         error_icon = QtGui.QIcon(get_resource_path('error.png'))
     return error_icon
 
-<<<<<<< HEAD
 def serialize_settings(o):
     if isinstance(o, bytes):
         return o.decode()
     if isinstance(o, datetime.datetime):
         return o.isoformat()
-=======
+
 def internet_available():
     try:
         host = socket.gethostbyname("www.example.com")
@@ -115,5 +110,4 @@
     except:
         pass
 
-    return False
->>>>>>> 547abda7
+    return False